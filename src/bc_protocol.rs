--- conflicted
+++ resolved
@@ -243,16 +243,12 @@
         Ok(())
     }
 
-<<<<<<< HEAD
-    pub fn start_video(&self, data_outs: &mut GstOutputs, stream_name: &str, channel_id: u32) -> Result<Never> {
-=======
     pub fn start_video(
         &self,
-        data_out: &mut dyn Write,
+        data_outs: &mut GstOutputs,
         stream_name: &str,
         channel_id: u32,
     ) -> Result<Never> {
->>>>>>> affc0d9b
         let connection = self
             .connection
             .as_ref()
