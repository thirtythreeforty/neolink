--- conflicted
+++ resolved
@@ -85,8 +85,6 @@
 
 impl StreamOutput for GstOutputs {
     fn stream_recv(&mut self, media: BcMedia) -> StreamOutputError {
-<<<<<<< HEAD
-=======
         let mut should_continue = true;
 
         // Ensure stream is on cam mode
@@ -94,7 +92,6 @@
             Error::OtherString(format!("Cannot set stream input to camera source {:?}", e))
         })?;
 
->>>>>>> 0f7598e9
         match media {
             BcMedia::Iframe(payload) => {
                 let video_type = match payload.video_type {
@@ -139,11 +136,7 @@
             }
         }
 
-<<<<<<< HEAD
-        Ok(true)
-=======
         Ok(should_continue)
->>>>>>> 0f7598e9
     }
 }
 
@@ -544,7 +537,6 @@
         let main_loop = glib::MainLoop::new(None, false);
         main_loop.run();
     }
-<<<<<<< HEAD
 }
 
 mod maybe_app_src {
@@ -613,6 +605,4 @@
             Ok(())
         }
     }
-=======
->>>>>>> 0f7598e9
 }