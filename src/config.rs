use serde::Deserialize;
use std::net::SocketAddr;
use std::time::Duration;
use std::clone::Clone;
use validator::Validate;
use regex::Regex;

lazy_static! {
    static ref RE_STREAM_FORM: Regex = Regex::new(r"^([hH]26[45]|[ \t]*[!].*)$").unwrap();
    static ref RE_STREAM_SRC: Regex = Regex::new(r"^(mainStream|subStream|both)$").unwrap();
    static ref RE_TLS_CLIENT_AUTH: Regex = Regex::new(r"^(none|request|require)$").unwrap();
}

#[derive(Debug, Deserialize, Validate, Clone)]
pub struct Config {
    #[validate]
    pub cameras: Vec<CameraConfig>,

    #[serde(rename = "bind", default = "default_bind_addr")]
    pub bind_addr: String,

    #[validate(range(min = 0, max = 65535, message = "Invalid port", code = "bind_port"))]
    #[serde(default = "default_bind_port")]
    pub bind_port: u16,

    #[serde(default = "default_certificate")]
    pub certificate: Option<String>,
<<<<<<< HEAD

    #[serde(default = "default_username")]
    pub username: Option<String>,

    #[serde(default = "default_password")]
    pub password: Option<String>,
=======
>>>>>>> f6ab54a0

    #[validate(regex(path = "RE_TLS_CLIENT_AUTH", message = "Incorrect stream format", code = "format"))]
    #[serde(default = "default_tls_client_auth")]
    pub tls_client_auth: String,

    #[validate]
    pub users: Vec<UserConfig>,
}

#[derive(Debug, Deserialize, Validate, Clone)]
pub struct CameraConfig {
    pub name: String,

    #[serde(rename = "address")]
    pub camera_addr: SocketAddr,

    pub username: String,
    pub password: Option<String>,

    pub timeout: Option<Duration>,

    #[validate(regex(path = "RE_STREAM_FORM", message = "Incorrect stream format", code = "format"))]
    #[serde(default = "default_format")]
    pub format: String,

    #[validate(regex(path = "RE_STREAM_SRC", message = "Incorrect stream source", code = "stream"))]
    #[serde(default = "default_stream")]
    pub stream: String,

    #[serde(default = "default_permitted_users")]
    pub permitted_users: Vec<String>,
}

#[derive(Debug, Deserialize, Validate, Clone)]
pub struct UserConfig {
    #[validate(required)]
    #[serde(alias = "username")]
    pub name: Option<String>,

    #[validate(required)]
    #[serde(alias = "password")]
    pub pass: Option<String>,
}

fn default_bind_addr() -> String {
    "0.0.0.0".to_string()
}

fn default_bind_port() -> u16 {
    8554
}

fn default_format() -> String {
    "h265".to_string()
}

fn default_stream() -> String {
    "both".to_string()
}

fn default_certificate() -> Option<String> {
    None
}

fn default_tls_client_auth() -> String {
    "none".to_string()
}

<<<<<<< HEAD
fn default_username() -> Option<String> {
    None
}

fn default_password() -> Option<String> {
    None
=======
fn default_permitted_users() -> Vec<String> {
    vec!["anyone".to_string()]
>>>>>>> f6ab54a0
}<|MERGE_RESOLUTION|>--- conflicted
+++ resolved
@@ -25,15 +25,6 @@
 
     #[serde(default = "default_certificate")]
     pub certificate: Option<String>,
-<<<<<<< HEAD
-
-    #[serde(default = "default_username")]
-    pub username: Option<String>,
-
-    #[serde(default = "default_password")]
-    pub password: Option<String>,
-=======
->>>>>>> f6ab54a0
 
     #[validate(regex(path = "RE_TLS_CLIENT_AUTH", message = "Incorrect stream format", code = "format"))]
     #[serde(default = "default_tls_client_auth")]
@@ -102,15 +93,6 @@
     "none".to_string()
 }
 
-<<<<<<< HEAD
-fn default_username() -> Option<String> {
-    None
-}
-
-fn default_password() -> Option<String> {
-    None
-=======
 fn default_permitted_users() -> Vec<String> {
     vec!["anyone".to_string()]
->>>>>>> f6ab54a0
 }