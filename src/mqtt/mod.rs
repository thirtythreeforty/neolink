///
/// # Neolink MQTT
///
/// Handles incoming and outgoing MQTT messages
///
/// This acts as a bridge between cameras and MQTT servers
///
/// Messages are prefixed with `neolink/{CAMERANAME}`
///
/// Control messages:
///
/// - `/control/led [on|off]` Turns status LED on/off
/// - `/control/pir [on|off]` Turns PIR on/off
/// - `/control/ir [on|off|auto]` Turn IR lights on/off or automatically via light detection
/// - `/control/reboot` Reboot the camera
/// - `/control/ptz` [up|down|left|right|in|out] (amount) Control the PTZ movements, amount defaults to 32.0
///
/// Status Messages:
///
/// `/status offline` Sent when the neolink goes offline this is a LastWill message
/// `/status disconnected` Sent when the camera goes offline
/// `/status/battery` Sent in reply to a `/query/battery`
/// `/status/pir` Sent in reply to a `/query/pir`
///
/// Query Messages:
///
/// `/query/battery` Request that the camera reports its battery level
/// `/query/pir` Request that the camera reports its pir status
///
///
/// # Usage
///
/// ```bash
/// neolink mqtt --config=config.toml
/// ```
///
/// # Example Config
///
/// ```toml
// [[cameras]]
// name = "Cammy"
// username = "****"
// password = "****"
// address = "****:9000"
//   [cameras.mqtt]
//   server = "127.0.0.1"
//   port = 1883
//   credentials = ["username", "password"]
// ```
//
// `server` is the mqtt server
// `port` is the mqtt server's port
// `credentials` are the username and password required to identify with the mqtt server
//
use std::sync::Arc;
use tokio::time::{sleep, Duration};

mod cmdline;
mod event_cam;
mod mqttc;

use crate::config::{CameraConfig, Config, MqttConfig};
use anyhow::{anyhow, Context, Error, Result};
pub(crate) use cmdline::Opt;
use event_cam::EventCam;
pub(crate) use event_cam::{Direction, Messages};
use log::*;
use mqttc::{Mqtt, MqttReplyRef};

use self::{
    event_cam::EventCamSender,
    mqttc::{MqttReply, MqttSender},
};

/// Entry point for the mqtt subcommand
///
/// Opt is the command line options
pub(crate) async fn main(_: Opt, config: Config) -> Result<()> {
    if config.cameras.iter().all(|config| config.mqtt.is_none()) {
        return Err(anyhow!(
            "MQTT command run, but no cameras configured with MQTT settings. Exiting."
        ));
    }

    let mut set = tokio::task::JoinSet::new();
    for camera_config in config
        .cameras
        .iter()
        .map(|a| Arc::new(a.clone()))
        .collect::<Vec<_>>()
    {
        if let Some(mqtt_config) = camera_config.mqtt.as_ref().map(|a| Arc::new(a.clone())) {
            info!("{}: Setting up mqtt", camera_config.name);
            set.spawn(async move {
                let mut wait_for = Duration::from_micros(125);
                loop {
                    tokio::task::yield_now().await;
                    if let Err(e) = listen_on_camera(camera_config.clone(), &mqtt_config).await {
                        warn!("Error: {:?}. Retrying", e);
                    }
                    sleep(wait_for).await;
                    wait_for *= 2;
                }
            });
        }
    }

    while let Some(result) = set.join_next().await {
        result?;
    }

    Ok(())
}

async fn listen_on_camera(cam_config: Arc<CameraConfig>, mqtt_config: &MqttConfig) -> Result<()> {
    // Camera thread
    let mut event_cam = EventCam::new(cam_config.clone()).await;
    let mut mqtt = Mqtt::new(mqtt_config, &cam_config.name).await;

    let mqtt_sender_cam = mqtt.get_sender();
    let mqtt_sender_mqtt = mqtt.get_sender();
    let event_cam_sender = event_cam.get_sender();

    // Listen on mqtt messages and post on camera
    let camera_name = cam_config.name.clone();
    // When one error is recieved we pass it up async
    let (error_send, mut error_recv) = tokio::sync::mpsc::channel::<Error>(1);

    let mqtt_to_cam = async {
        // Select to wait on an error (via the channel) or normal poll ops
        tokio::select! {
            v  = async {
                // Normal poll operations
                while let Ok(msg) = mqtt.poll().await {
                    tokio::task::yield_now().await;
                    // Put the reply  on it's own async thread so we can safely sleep
                    // and wait for it to reply in it's own time
                    let event_cam_sender = event_cam_sender.clone();
                    let mqtt_sender_mqtt = mqtt_sender_mqtt.clone();
                    let error_send = error_send.clone();
                    tokio::task::spawn(async move {
                        // Handle the message and wait for ok/error on this thread
                        let result: Result<()> = handle_mqtt_message(&msg, event_cam_sender, mqtt_sender_mqtt).await;
                        // If there is an error we pass it to the channel
                        // this allows for async error handelling
                        if let Err(e) = result {
                            let _ = error_send.try_send(e);
                        }
                    });
                }
                Ok(())
            } => v,
            // Wait on any error from any of the error channels and if we get it we abort
            v = error_recv.recv() => v.map(Err).unwrap_or_else(|| Err(anyhow!("Listen on camera error channel closed"))),
        }
    };

    let cam_to_mqtt = async {
        loop {
            tokio::task::yield_now().await;
            match event_cam.poll().await? {
                Messages::Login => {
                    mqtt_sender_cam
                        .send_message("status", "connected", true)
                        .await
                        .with_context(|| {
                            format!("Failed to post connect over MQTT for {}", camera_name)
                        })?;
                }
                Messages::MotionStop => {
                    mqtt_sender_cam
                        .send_message("status/motion", "off", true)
                        .await
                        .with_context(|| {
                            format!("Failed to publish motion stop for {}", camera_name)
                        })?;
                }
                Messages::MotionStart => {
                    mqtt_sender_cam
                        .send_message("status/motion", "on", true)
                        .await
                        .with_context(|| {
                            format!("Failed to publish motion start for {}", camera_name)
                        })?;
                }
                _ => {}
            }
<<<<<<< HEAD
        });

        // Listen on mqtt messages and post on camera
        s.spawn(|_| {
            while app.running(&format!("app: {}", cam_config.name)) {
                if let Ok(msg) = mqtt.poll() {
                    match msg.as_ref() {
                        MqttReplyRef {
                            topic: "control/floodlight",
                            message: "on",
                        } => {
                            let res = event_cam.send_message(Messages::FloodlightOn);
                            if res.is_err() {
                                error!("Failed to set floodlight on: {:?}", res.err());
                            }
                        }
                        MqttReplyRef {
                            topic: "control/floodlight",
                            message: "off",
                        } => {
                            let res = event_cam.send_message(Messages::FloodlightOff);
                            if res.is_err() {
                                error!("Failed to set floodlight off: {:?}", res.err());
                            }
                        }
                        MqttReplyRef {
                            topic: "control/led",
                            message: "on",
                        } => {
                            if event_cam.send_message(Messages::StatusLedOn).is_err() {
                                error!("Failed to set camera status light on");
                            }
                        }
                        MqttReplyRef {
                            topic: "control/led",
                            message: "off",
                        } => {
                            if event_cam.send_message(Messages::StatusLedOff).is_err() {
                                error!("Failed to set camera status light off");
                            }
                        }
                        MqttReplyRef {
                            topic: "control/ir",
                            message: "on",
                        } => {
                            if event_cam.send_message(Messages::IRLedOn).is_err() {
                                error!("Failed to set camera status light off");
                            }
                        }
                        MqttReplyRef {
                            topic: "control/ir",
                            message: "off",
                        } => {
                            if event_cam.send_message(Messages::IRLedOff).is_err() {
                                error!("Failed to set camera status light off");
                            }
                        }
                        MqttReplyRef {
                            topic: "control/ir",
                            message: "auto",
                        } => {
                            if event_cam.send_message(Messages::IRLedAuto).is_err() {
                                error!("Failed to set camera status light off");
                            }
                        }
                        MqttReplyRef {
                            topic: "control/reboot",
                            ..
                        } => {
                            if event_cam.send_message(Messages::Reboot).is_err() {
                                error!("Failed to set camera status light off");
                            }
=======
        }
    };

    tokio::select! {
        v = mqtt_to_cam => {v},
        v = cam_to_mqtt => {v},
    }?;

    Ok(())
}

async fn handle_mqtt_message(
    msg: &MqttReply,
    event_cam_sender: EventCamSender,
    mqtt_sender_mqtt: MqttSender,
) -> Result<()> {
    let mut reply = None;
    let mut reply_topic = None;
    match msg.as_ref() {
        MqttReplyRef {
            topic: _,
            message: "OK",
        }
        | MqttReplyRef {
            topic: _,
            message: "FAIL",
        } => {
            // Do nothing for the success/fail replies
        }
        MqttReplyRef {
            topic: "control/led",
            message: "on",
        } => {
            reply = Some(
                event_cam_sender
                    .send_message_with_reply(Messages::StatusLedOn)
                    .await
                    .with_context(|| "Failed to set camera status light on")?,
            );
        }
        MqttReplyRef {
            topic: "control/led",
            message: "off",
        } => {
            reply = Some(
                event_cam_sender
                    .send_message_with_reply(Messages::StatusLedOff)
                    .await
                    .with_context(|| "Failed to set camera status light off")?,
            );
        }
        MqttReplyRef {
            topic: "control/ir",
            message: "on",
        } => {
            reply = Some(
                event_cam_sender
                    .send_message_with_reply(Messages::IRLedOn)
                    .await
                    .with_context(|| "Failed to set camera status light on")?,
            );
        }
        MqttReplyRef {
            topic: "control/ir",
            message: "off",
        } => {
            reply = Some(
                event_cam_sender
                    .send_message_with_reply(Messages::IRLedOff)
                    .await
                    .with_context(|| "Failed to set camera status light off")?,
            );
        }
        MqttReplyRef {
            topic: "control/ir",
            message: "auto",
        } => {
            reply = Some(
                event_cam_sender
                    .send_message_with_reply(Messages::IRLedAuto)
                    .await
                    .with_context(|| "Failed to set camera status light off")?,
            );
        }
        MqttReplyRef {
            topic: "control/reboot",
            ..
        } => {
            reply = Some(
                event_cam_sender
                    .send_message_with_reply(Messages::Reboot)
                    .await
                    .with_context(|| "Failed to set camera status light off")?,
            );
        }
        MqttReplyRef {
            topic: "control/ptz",
            message,
        } => {
            let lowercase_message = message.to_lowercase();
            let mut words = lowercase_message.split_whitespace();
            if let Some(direction_txt) = words.next() {
                // Target amount to move
                let amount = words.next().unwrap_or("32.0");
                if let Ok(amount) = amount.parse::<f32>() {
                    let seconds = amount / 32f32;
                    // range checking on seconds so that you can't sleep for 3.4E+38 seconds
                    match seconds {
                        x if (0.0..10.0).contains(&x) => seconds,
                        _ => {
                            error!("seconds was not a valid number (out of range)");
                            return Ok(());
>>>>>>> 2a8c713e
                        }
                    };

                    let direction = match direction_txt {
                        "up" => Direction::Up(amount, seconds),
                        "down" => Direction::Down(amount, seconds),
                        "left" => Direction::Left(amount, seconds),
                        "right" => Direction::Right(amount, seconds),
                        "in" => Direction::In(amount, seconds),
                        "out" => Direction::Out(amount, seconds),
                        _ => {
                            error!("Unrecognized PTZ direction \"{}\"", direction_txt);
                            return Ok(());
                        }
                    };
                    reply = Some(
                        event_cam_sender
                            .send_message_with_reply(Messages::Ptz(direction))
                            .await
                            .with_context(|| "Failed to send PTZ")?,
                    );
                } else {
                    error!("No PTZ direction speed was not a valid number");
                }
            } else {
                error!("No PTZ Direction given. Please add up/down/left/right/in/out");
            }
        }
        MqttReplyRef {
            topic: "control/pir",
            message: "on",
        } => {
            reply = Some(
                event_cam_sender
                    .send_message_with_reply(Messages::PIROn)
                    .await
                    .with_context(|| "Failed to set pir on")?,
            );
        }
        MqttReplyRef {
            topic: "control/pir",
            message: "off",
        } => {
            reply = Some(
                event_cam_sender
                    .send_message_with_reply(Messages::PIROff)
                    .await
                    .with_context(|| "Failed to set pir off")?,
            );
        }
        MqttReplyRef {
            topic: "query/battery",
            ..
        } => {
            reply = Some(
                event_cam_sender
                    .send_message_with_reply(Messages::Battery)
                    .await
                    .with_context(|| "Failed to get battery status")?,
            );
            reply_topic = Some("status/battery");
        }
        MqttReplyRef {
            topic: "query/pir", ..
        } => {
            reply = Some(
                event_cam_sender
                    .send_message_with_reply(Messages::PIRQuery)
                    .await
                    .with_context(|| "Failed to get pir status")?,
            );
            reply_topic = Some("status/pir");
        }
        _ => {}
    }
    if let Some(reply) = reply {
        if let Some(topic) = reply_topic {
            mqtt_sender_mqtt
                .send_message(topic, &reply, false)
                .await
                .with_context(|| "Failed to send Camera reply to Mqtt")?;
        } else {
            mqtt_sender_mqtt
                .send_message(&msg.topic, &reply, false)
                .await
                .with_context(|| "Failed to send Camera reply to Mqtt")?;
        }
    }
    Ok(())
}<|MERGE_RESOLUTION|>--- conflicted
+++ resolved
@@ -185,80 +185,6 @@
                 }
                 _ => {}
             }
-<<<<<<< HEAD
-        });
-
-        // Listen on mqtt messages and post on camera
-        s.spawn(|_| {
-            while app.running(&format!("app: {}", cam_config.name)) {
-                if let Ok(msg) = mqtt.poll() {
-                    match msg.as_ref() {
-                        MqttReplyRef {
-                            topic: "control/floodlight",
-                            message: "on",
-                        } => {
-                            let res = event_cam.send_message(Messages::FloodlightOn);
-                            if res.is_err() {
-                                error!("Failed to set floodlight on: {:?}", res.err());
-                            }
-                        }
-                        MqttReplyRef {
-                            topic: "control/floodlight",
-                            message: "off",
-                        } => {
-                            let res = event_cam.send_message(Messages::FloodlightOff);
-                            if res.is_err() {
-                                error!("Failed to set floodlight off: {:?}", res.err());
-                            }
-                        }
-                        MqttReplyRef {
-                            topic: "control/led",
-                            message: "on",
-                        } => {
-                            if event_cam.send_message(Messages::StatusLedOn).is_err() {
-                                error!("Failed to set camera status light on");
-                            }
-                        }
-                        MqttReplyRef {
-                            topic: "control/led",
-                            message: "off",
-                        } => {
-                            if event_cam.send_message(Messages::StatusLedOff).is_err() {
-                                error!("Failed to set camera status light off");
-                            }
-                        }
-                        MqttReplyRef {
-                            topic: "control/ir",
-                            message: "on",
-                        } => {
-                            if event_cam.send_message(Messages::IRLedOn).is_err() {
-                                error!("Failed to set camera status light off");
-                            }
-                        }
-                        MqttReplyRef {
-                            topic: "control/ir",
-                            message: "off",
-                        } => {
-                            if event_cam.send_message(Messages::IRLedOff).is_err() {
-                                error!("Failed to set camera status light off");
-                            }
-                        }
-                        MqttReplyRef {
-                            topic: "control/ir",
-                            message: "auto",
-                        } => {
-                            if event_cam.send_message(Messages::IRLedAuto).is_err() {
-                                error!("Failed to set camera status light off");
-                            }
-                        }
-                        MqttReplyRef {
-                            topic: "control/reboot",
-                            ..
-                        } => {
-                            if event_cam.send_message(Messages::Reboot).is_err() {
-                                error!("Failed to set camera status light off");
-                            }
-=======
         }
     };
 
@@ -287,6 +213,28 @@
             message: "FAIL",
         } => {
             // Do nothing for the success/fail replies
+        }
+        MqttReplyRef {
+            topic: "control/floodlight",
+            message: "on",
+        } => {
+            reply = Some(
+                event_cam_sender
+                    .send_message_with_reply(Messages::FloodlightOn)
+                    .await
+                    .with_context(|| "Failed to set camera status light on")?,
+            );
+        }
+        MqttReplyRef {
+            topic: "control/floodlight",
+            message: "off",
+        } => {
+            reply = Some(
+                event_cam_sender
+                    .send_message_with_reply(Messages::FloodlightOff)
+                    .await
+                    .with_context(|| "Failed to set camera status light off")?,
+            );
         }
         MqttReplyRef {
             topic: "control/led",
@@ -371,7 +319,6 @@
                         _ => {
                             error!("seconds was not a valid number (out of range)");
                             return Ok(());
->>>>>>> 2a8c713e
                         }
                     };
 
