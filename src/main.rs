use env_logger::Env;
use err_derive::Error;
use gio::TlsAuthenticationMode;
use log::*;
use neolink::bc_protocol::BcCamera;
use neolink::gst::{GstOutputs, RtspServer};
use neolink::Never;
use std::collections::HashSet;
use std::fs;
use std::sync::Arc;
use std::time::Duration;
use structopt::StructOpt;
use validator::Validate;

mod cmdline;
mod config;

use cmdline::Opt;
use config::{CameraConfig, Config, UserConfig};

#[derive(Debug, Error)]
pub enum Error {
    #[error(display = "Configuration parsing error")]
    ConfigError(#[error(source)] toml::de::Error),
    #[error(display = "Communication error")]
    ProtocolError(#[error(source)] neolink::Error),
    #[error(display = "I/O error")]
    IoError(#[error(source)] std::io::Error),
    #[error(display = "Validation error")]
    ValidationError(#[error(source)] validator::ValidationErrors),
}

fn main() -> Result<(), Error> {
    env_logger::from_env(Env::default().default_filter_or("info")).init();

    info!(
        "Neolink {} {}",
        env!("NEOLINK_VERSION"),
        env!("NEOLINK_PROFILE")
    );

    let opt = Opt::from_args();
    let config: Config = toml::from_str(&fs::read_to_string(opt.config)?)?;

    config.validate()?;

    let rtsp = &RtspServer::new();

    set_up_tls(&config, &rtsp);

    set_up_users(&config.users, &rtsp);

    if config.certificate == None && !config.users.is_empty() {
        warn!(
            "Without a server certificate, usernames and passwords will be exchanged in plaintext!"
        )
    }

    crossbeam::scope(|s| {
        for camera in config.cameras {
<<<<<<< HEAD
            if let Some(_) = &camera.format {
                warn!("The format config option of the camera has been removed in favour of auto detection.")
            }
=======
            let stream_format = match &*camera.format {
                "h264" | "H264" => StreamFormat::H264,
                "h265" | "H265" => StreamFormat::H265,
                custom_format => StreamFormat::Custom(custom_format.to_string()),
            };

>>>>>>> affc0d9b
            // Let subthreads share the camera object; in principle I think they could share
            // the object as it sits in the config.cameras block, but I have not figured out the
            // syntax for that.
            let arc_cam = Arc::new(camera);

<<<<<<< HEAD
=======
            // The substream always seems to be H264, even on B800 cameras
            let substream_format = match &*arc_cam.format {
                "h264" | "H264" | "h265" | "H265" => StreamFormat::H264,
                custom_format => StreamFormat::Custom(custom_format.to_string()),
            };
>>>>>>> affc0d9b
            let permitted_users =
                get_permitted_users(config.users.as_slice(), &arc_cam.permitted_users);

            // Set up each main and substream according to all the RTSP mount paths we support
            if ["both", "mainStream"].iter().any(|&e| e == arc_cam.stream) {
                let paths = &[
                    &*format!("/{}", arc_cam.name),
                    &*format!("/{}/mainStream", arc_cam.name),
                ];
                let mut outputs = rtsp
                    .add_stream(paths, &permitted_users)
                    .unwrap();
                let main_camera = arc_cam.clone();
                s.spawn(move |_| camera_loop(&*main_camera, "mainStream", &mut outputs, true));
            }
            if ["both", "subStream"].iter().any(|&e| e == arc_cam.stream) {
                let paths = &[&*format!("/{}/subStream", arc_cam.name)];
                let mut outputs = rtsp
                    .add_stream(paths, &permitted_users)
                    .unwrap();
                let sub_camera = arc_cam.clone();
                let manage = arc_cam.stream == "subStream";
                s.spawn(move |_| camera_loop(&*sub_camera, "subStream", &mut outputs, manage));
            }
        }

        rtsp.run(&config.bind_addr, config.bind_port);
    })
    .unwrap();

    Ok(())
}

fn camera_loop(
    camera_config: &CameraConfig,
    stream_name: &str,
    outputs: &mut GstOutputs,
    manage: bool,
) -> Result<Never, Error> {
    let min_backoff = Duration::from_secs(1);
    let max_backoff = Duration::from_secs(15);
    let mut current_backoff = min_backoff;

    loop {
        let cam_err = camera_main(camera_config, stream_name, outputs, manage).unwrap_err();
        outputs.vidsrc.on_stream_error();
        outputs.audsrc.on_stream_error();
        // Authentication failures are permanent; we retry everything else
        if cam_err.connected {
            current_backoff = min_backoff;
        }
        match cam_err.err {
            neolink::Error::AuthFailed => {
                error!(
                    "Authentication failed to camera {}, not retrying",
                    camera_config.name
                );
                return Err(cam_err.err.into());
            }
            _ => error!(
                "Error streaming from camera {}, will retry in {}s: {}",
                camera_config.name,
                current_backoff.as_secs(),
                cam_err.err
            ),
        }

        std::thread::sleep(current_backoff);
        current_backoff = std::cmp::min(max_backoff, current_backoff * 2);
    }
}

struct CameraErr {
    connected: bool,
    err: neolink::Error,
}

fn set_up_tls(config: &Config, rtsp: &RtspServer) {
    let tls_client_auth = match &config.tls_client_auth as &str {
        "request" => TlsAuthenticationMode::Requested,
        "require" => TlsAuthenticationMode::Required,
        "none" => TlsAuthenticationMode::None,
        _ => unreachable!(),
    };
    if let Some(cert_path) = &config.certificate {
        rtsp.set_tls(&cert_path, tls_client_auth)
            .expect("Failed to set up TLS");
    }
}

fn set_up_users(users: &[UserConfig], rtsp: &RtspServer) {
    // Setting up users
    let credentials: Vec<_> = users
        .iter()
        .map(|user| (&*user.name, &*user.pass))
        .collect();
    rtsp.set_credentials(&credentials)
        .expect("Failed to set up users");
}

fn get_permitted_users<'a>(
    users: &'a [UserConfig],
    // not idiomatic as a function argument, but this fn translates the config struct directly:
    permitted_users: &'a Option<Vec<String>>,
) -> HashSet<&'a str> {
    // Helper to build hashset of all users in `users`:
    let all_users_hash = || users.iter().map(|u| u.name.as_str()).collect();

    match permitted_users {
        // If in the camera config there is the user "anyone", or if none is specified but users
        // are defined at all, then we add all users to the camera's allowed list.
        Some(p) if p.iter().any(|u| u == "anyone") => all_users_hash(),
        None if !users.is_empty() => all_users_hash(),

        // The user specified permitted_users
        Some(p) => p.iter().map(String::as_str).collect(),

        // The user didn't specify permitted_users, and there are none defined anyway
        None => ["anonymous"].iter().cloned().collect(),
    }
}

fn camera_main(
    camera_config: &CameraConfig,
    stream_name: &str,
    outputs: &mut GstOutputs,
    manage: bool,
) -> Result<Never, CameraErr> {
    let mut connected = false;
    (|| {
        let mut camera = BcCamera::new_with_addr(camera_config.camera_addr)?;
        if camera_config.timeout.is_some() {
            warn!("The undocumented `timeout` config option has been removed and is no longer needed.");
            warn!("Please update your config file.");
        }

        info!(
            "{}: Connecting to camera at {}",
            camera_config.name, camera_config.camera_addr
        );
        camera.connect()?;

        camera.login(&camera_config.username, camera_config.password.as_deref())?;

        connected = true;
        info!("{}: Connected and logged in", camera_config.name);

        if manage {
            let cam_time = camera.get_time()?;
            if let Some(time) = cam_time {
                info!(
                    "{}: Camera time is already set: {}",
                    camera_config.name, time
                );
            } else {
                let new_time = time::OffsetDateTime::now_local();
                warn!(
                    "{}: Camera has no time set, setting to {}",
                    camera_config.name, new_time
                );
                camera.set_time(new_time)?;
                let cam_time = camera.get_time()?;
                if let Some(time) = cam_time {
                    info!(
                        "{}: Camera time is now set: {}",
                        camera_config.name, time
                    );
                } else {
                    error!("{}: Camera did not accept new time (is {} an admin?)", camera_config.name, camera_config.username);
                }
            }
        }

        info!(
            "{}: Starting video stream {}",
            camera_config.name, stream_name
        );
        camera.start_video(outputs, stream_name, camera_config.channel_id)
    })()
    .map_err(|err| CameraErr { connected, err })
}<|MERGE_RESOLUTION|>--- conflicted
+++ resolved
@@ -58,31 +58,14 @@
 
     crossbeam::scope(|s| {
         for camera in config.cameras {
-<<<<<<< HEAD
             if let Some(_) = &camera.format {
                 warn!("The format config option of the camera has been removed in favour of auto detection.")
             }
-=======
-            let stream_format = match &*camera.format {
-                "h264" | "H264" => StreamFormat::H264,
-                "h265" | "H265" => StreamFormat::H265,
-                custom_format => StreamFormat::Custom(custom_format.to_string()),
-            };
-
->>>>>>> affc0d9b
             // Let subthreads share the camera object; in principle I think they could share
             // the object as it sits in the config.cameras block, but I have not figured out the
             // syntax for that.
             let arc_cam = Arc::new(camera);
 
-<<<<<<< HEAD
-=======
-            // The substream always seems to be H264, even on B800 cameras
-            let substream_format = match &*arc_cam.format {
-                "h264" | "H264" | "h265" | "H265" => StreamFormat::H264,
-                custom_format => StreamFormat::Custom(custom_format.to_string()),
-            };
->>>>>>> affc0d9b
             let permitted_users =
                 get_permitted_users(config.users.as_slice(), &arc_cam.permitted_users);
 
