use env_logger::Env;
use err_derive::Error;
use gio::TlsAuthenticationMode;
use log::*;
use neolink::bc_protocol::BcCamera;
use neolink::gst::{GstOutputs, RtspServer};
use neolink::Never;
use std::collections::HashSet;
use std::fs;
use std::sync::Arc;
use std::time::Duration;
use structopt::StructOpt;
use validator::Validate;

mod cmdline;
mod config;

use cmdline::Opt;
use config::{CameraConfig, Config, UserConfig};

#[derive(Debug, Error)]
#[allow(clippy::large_enum_variant)]
pub enum Error {
    #[error(display = "Configuration parsing error")]
    ConfigError(#[error(source)] toml::de::Error),
    #[error(display = "Communication error")]
    ProtocolError(#[error(source)] neolink::Error),
    #[error(display = "I/O error")]
    IoError(#[error(source)] std::io::Error),
    #[error(display = "Validation error")]
    ValidationError(#[error(source)] validator::ValidationErrors),
    #[error(display = "ADPCM Decoding Error")]
    AdpcmDecodingError(&'static str),
}

fn main() -> Result<(), Error> {
    env_logger::Builder::from_env(Env::default().default_filter_or("info")).init();

    info!(
        "Neolink {} {}",
        env!("NEOLINK_VERSION"),
        env!("NEOLINK_PROFILE")
    );

    let opt = Opt::from_args();
    let config: Config = toml::from_str(&fs::read_to_string(opt.config)?)?;

    config.validate()?;

    let rtsp = &RtspServer::new();

    set_up_tls(&config, &rtsp);

    set_up_users(&config.users, &rtsp);

    if config.certificate == None && !config.users.is_empty() {
        warn!(
            "Without a server certificate, usernames and passwords will be exchanged in plaintext!"
        )
    }

    crossbeam::scope(|s| {
        for camera in config.cameras {
            if camera.format.is_some() {
                warn!("The format config option of the camera has been removed in favour of auto detection.")
            }
            // Let subthreads share the camera object; in principle I think they could share
            // the object as it sits in the config.cameras block, but I have not figured out the
            // syntax for that.
            let arc_cam = Arc::new(camera);

            let permitted_users =
                get_permitted_users(config.users.as_slice(), &arc_cam.permitted_users);

            // Set up each main and substream according to all the RTSP mount paths we support
            if ["both", "mainStream"].iter().any(|&e| e == arc_cam.stream) {
                let paths = &[
                    &*format!("/{}", arc_cam.name),
                    &*format!("/{}/mainStream", arc_cam.name),
                ];
                let mut outputs = rtsp
                    .add_stream(paths, &permitted_users)
                    .unwrap();
                let main_camera = arc_cam.clone();
                s.spawn(move |_| camera_loop(&*main_camera, "mainStream", &mut outputs, true));
            }
            if ["both", "subStream"].iter().any(|&e| e == arc_cam.stream) {
                let paths = &[&*format!("/{}/subStream", arc_cam.name)];
                let mut outputs = rtsp
                    .add_stream(paths, &permitted_users)
                    .unwrap();
                let sub_camera = arc_cam.clone();
                let manage = arc_cam.stream == "subStream";
                s.spawn(move |_| camera_loop(&*sub_camera, "subStream", &mut outputs, manage));
            }
        }

        rtsp.run(&config.bind_addr, config.bind_port);
    })
    .unwrap();

    Ok(())
}

fn camera_loop(
    camera_config: &CameraConfig,
    stream_name: &str,
    outputs: &mut GstOutputs,
    manage: bool,
) -> Result<Never, Error> {
    let min_backoff = Duration::from_secs(1);
    let max_backoff = Duration::from_secs(15);
    let mut current_backoff = min_backoff;

    loop {
        let cam_err = camera_main(camera_config, stream_name, outputs, manage).unwrap_err();
        outputs.vidsrc.on_stream_error();
        outputs.audsrc.on_stream_error();
        // Authentication failures are permanent; we retry everything else
        if cam_err.connected {
            current_backoff = min_backoff;
        }
        match cam_err.err {
            neolink::Error::AuthFailed => {
                error!(
                    "Authentication failed to camera {}, not retrying",
                    camera_config.name
                );
                return Err(cam_err.err.into());
            }
            _ => error!(
                "Error streaming from camera {}, will retry in {}s: {}",
                camera_config.name,
                current_backoff.as_secs(),
                cam_err.err
            ),
        }

        std::thread::sleep(current_backoff);
        current_backoff = std::cmp::min(max_backoff, current_backoff * 2);
    }
}

struct CameraErr {
    connected: bool,
    err: neolink::Error,
}

fn set_up_tls(config: &Config, rtsp: &RtspServer) {
    let tls_client_auth = match &config.tls_client_auth as &str {
        "request" => TlsAuthenticationMode::Requested,
        "require" => TlsAuthenticationMode::Required,
        "none" => TlsAuthenticationMode::None,
        _ => unreachable!(),
    };
    if let Some(cert_path) = &config.certificate {
        rtsp.set_tls(&cert_path, tls_client_auth)
            .expect("Failed to set up TLS");
    }
}

fn set_up_users(users: &[UserConfig], rtsp: &RtspServer) {
    // Setting up users
    let credentials: Vec<_> = users
        .iter()
        .map(|user| (&*user.name, &*user.pass))
        .collect();
    rtsp.set_credentials(&credentials)
        .expect("Failed to set up users");
}

fn get_permitted_users<'a>(
    users: &'a [UserConfig],
    // not idiomatic as a function argument, but this fn translates the config struct directly:
    permitted_users: &'a Option<Vec<String>>,
) -> HashSet<&'a str> {
    // Helper to build hashset of all users in `users`:
    let all_users_hash = || users.iter().map(|u| u.name.as_str()).collect();

    match permitted_users {
        // If in the camera config there is the user "anyone", or if none is specified but users
        // are defined at all, then we add all users to the camera's allowed list.
        Some(p) if p.iter().any(|u| u == "anyone") => all_users_hash(),
        None if !users.is_empty() => all_users_hash(),

        // The user specified permitted_users
        Some(p) => p.iter().map(String::as_str).collect(),

        // The user didn't specify permitted_users, and there are none defined anyway
        None => ["anonymous"].iter().cloned().collect(),
    }
}

fn camera_main(
    camera_config: &CameraConfig,
    stream_name: &str,
    outputs: &mut GstOutputs,
    manage: bool,
) -> Result<Never, CameraErr> {
    let mut connected = false;
    (|| {
<<<<<<< HEAD
        let mut camera = BcCamera::new_with_addr(camera_config.camera_addr, camera_config.channel_id)?;
=======
>>>>>>> 5c83472f
        if camera_config.timeout.is_some() {
            warn!("The undocumented `timeout` config option has been removed and is no longer needed.");
            warn!("Please update your config file.");
        }

        info!(
            "{}: Connecting to camera at {}",
            camera_config.name, camera_config.camera_addr
        );

        let mut camera = BcCamera::connect(&camera_config.camera_addr)?;

        camera.login(&camera_config.username, camera_config.password.as_deref())?;

        connected = true;
        info!("{}: Connected and logged in", camera_config.name);

        if manage {
            do_camera_management(&mut camera, camera_config)?;
        }

        info!(
            "{}: Starting video stream {}",
            camera_config.name, stream_name
        );
        camera.start_video(outputs, stream_name)
    })()
    .map_err(|err| CameraErr { connected, err })
}

fn do_camera_management(
    camera: &mut BcCamera,
    camera_config: &CameraConfig,
) -> Result<(), neolink::Error> {
    let cam_time = camera.get_time()?;
    if let Some(time) = cam_time {
        info!(
            "{}: Camera time is already set: {}",
            camera_config.name, time
        );
    } else {
        use time::OffsetDateTime;
        // We'd like now_local() but it's deprecated - try to get the local time, but if no
        // time zone, fall back to UTC.
        let new_time =
            OffsetDateTime::try_now_local().unwrap_or_else(|_| OffsetDateTime::now_utc());

        warn!(
            "{}: Camera has no time set, setting to {}",
            camera_config.name, new_time
        );
        camera.set_time(new_time)?;
        let cam_time = camera.get_time()?;
        if let Some(time) = cam_time {
            info!("{}: Camera time is now set: {}", camera_config.name, time);
        } else {
            error!(
                "{}: Camera did not accept new time (is {} an admin?)",
                camera_config.name, camera_config.username
            );
        }
    }

    use neolink::bc::xml::VersionInfo;
    if let Ok(VersionInfo {
        firmwareVersion: firmware_version,
        ..
    }) = camera.version()
    {
        info!(
            "{}: Camera reports firmware version {}",
            camera_config.name, firmware_version
        );
    } else {
        info!(
            "{}: Could not fetch version information",
            camera_config.name
        );
    }

    Ok(())
}<|MERGE_RESOLUTION|>--- conflicted
+++ resolved
@@ -199,10 +199,7 @@
 ) -> Result<Never, CameraErr> {
     let mut connected = false;
     (|| {
-<<<<<<< HEAD
-        let mut camera = BcCamera::new_with_addr(camera_config.camera_addr, camera_config.channel_id)?;
-=======
->>>>>>> 5c83472f
+        let mut camera = BcCamera::new_with_addr(&camera_config.camera_addr, camera_config.channel_id)?;
         if camera_config.timeout.is_some() {
             warn!("The undocumented `timeout` config option has been removed and is no longer needed.");
             warn!("Please update your config file.");
@@ -212,8 +209,6 @@
             "{}: Connecting to camera at {}",
             camera_config.name, camera_config.camera_addr
         );
-
-        let mut camera = BcCamera::connect(&camera_config.camera_addr)?;
 
         camera.login(&camera_config.username, camera_config.password.as_deref())?;
 
